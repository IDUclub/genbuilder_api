from typing import Annotated, List
from fastapi import APIRouter, Body, Query

from app.dependencies import builder
from app.schema.dto import PIPELINE_EXAMPLE, ScenarioBody, TerritoryRequest, BuildingFeatureCollection

generation_router = APIRouter()


@generation_router.post("/generate/by_scenario", summary="Generate buildings for target scenario", response_model=BuildingFeatureCollection)
async def pipeline_route(
    scenario_id: Annotated[int,  Query(..., description="Scenario ID", example=198)],
    year:       Annotated[int,  Query(..., description="Data year", example=2024)],
    source:     Annotated[str,  Query(..., description="Data source", example="OSM")],
    functional_zone_types: Annotated[List[str], Query(
        ..., description="Target functional zone types"
    , example=['residential', 'business', 'industrial'])],
<<<<<<< HEAD
    body: Annotated[ScenarioBody, Body(..., description="Targets and hyperparameters as json")]
):
    try:
        return await builder.run(
            scenario_id=scenario_id,
            year=year,
            source=source,
            functional_zone_types=functional_zone_types,
            targets_by_zone=body.targets_by_zone,
            infer_params=body.inference_parameters,
            generation_parameters_override=body.generation_parameters
        )
    except Exception as e:
        raise HTTPException(status_code=500, detail=f"Pipeline failed: {e}")
=======
    body: ScenarioBody = Body(
        default_factory=ScenarioBody,
        description="Targets and hyperparameters as JSON (optional)"
    )
    ):
    return await builder.run(
        scenario_id=scenario_id,
        year=year,
        source=source,
        functional_zone_types=functional_zone_types,
        targets_by_zone=body.targets_by_zone,
        infer_params=body.params,
    )
>>>>>>> bf1c9850


@generation_router.post(
    "/generate/by_territory", summary="Generate buildings for target territories", response_model=BuildingFeatureCollection)
async def pipeline_route(
    payload: TerritoryRequest = Body(
        ...,
        description="Body for request",
        examples={
            "demo": {
                "summary": "Request example",
                "value": PIPELINE_EXAMPLE,
            }
        },
    )
<<<<<<< HEAD
):
    try:
        return await builder.run(
            blocks=payload.blocks,
            targets_by_zone=payload.targets_by_zone,
            infer_params=payload.inference_parameters,
            generation_parameters_override=payload.generation_parameters
        )

    except Exception as e:
        raise HTTPException(status_code=500, detail=f"Pipeline failed: {e}")
=======
    ):
    return await builder.run(
        blocks=payload.blocks,
        targets_by_zone=payload.targets_by_zone,
        infer_params=payload.params,
    )
>>>>>>> bf1c9850
<|MERGE_RESOLUTION|>--- conflicted
+++ resolved
@@ -15,22 +15,6 @@
     functional_zone_types: Annotated[List[str], Query(
         ..., description="Target functional zone types"
     , example=['residential', 'business', 'industrial'])],
-<<<<<<< HEAD
-    body: Annotated[ScenarioBody, Body(..., description="Targets and hyperparameters as json")]
-):
-    try:
-        return await builder.run(
-            scenario_id=scenario_id,
-            year=year,
-            source=source,
-            functional_zone_types=functional_zone_types,
-            targets_by_zone=body.targets_by_zone,
-            infer_params=body.inference_parameters,
-            generation_parameters_override=body.generation_parameters
-        )
-    except Exception as e:
-        raise HTTPException(status_code=500, detail=f"Pipeline failed: {e}")
-=======
     body: ScenarioBody = Body(
         default_factory=ScenarioBody,
         description="Targets and hyperparameters as JSON (optional)"
@@ -43,8 +27,8 @@
         functional_zone_types=functional_zone_types,
         targets_by_zone=body.targets_by_zone,
         infer_params=body.params,
+        generation_parameters_override=body.generation_parameters
     )
->>>>>>> bf1c9850
 
 
 @generation_router.post(
@@ -60,23 +44,10 @@
             }
         },
     )
-<<<<<<< HEAD
-):
-    try:
-        return await builder.run(
-            blocks=payload.blocks,
-            targets_by_zone=payload.targets_by_zone,
-            infer_params=payload.inference_parameters,
-            generation_parameters_override=payload.generation_parameters
-        )
-
-    except Exception as e:
-        raise HTTPException(status_code=500, detail=f"Pipeline failed: {e}")
-=======
     ):
     return await builder.run(
         blocks=payload.blocks,
         targets_by_zone=payload.targets_by_zone,
         infer_params=payload.params,
-    )
->>>>>>> bf1c9850
+        generation_parameters_override=payload.generation_parameters
+    )