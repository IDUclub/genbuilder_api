from __future__ import annotations

from typing import Any, Dict, List, Optional, Union, Annotated

from geojson_pydantic import Feature, FeatureCollection, Polygon
from pydantic import BaseModel, ConfigDict, Field, model_validator, field_validator

from app.schema._blocks_example import blocks as EXAMPLE_BLOCKS


class BlockProperties(BaseModel):
    model_config = ConfigDict(
        extra="allow",
        str_strip_whitespace=True,
    )

    block_id: Union[int, str] | None = Field(
        default=None,
        description="Block identifier"
    )

    zone: Annotated[str, Field(description="Zone label (required)")]

    @field_validator("zone")
    @classmethod
    def _zone_required_nonempty(cls, v: str) -> str:
        s = str(v).strip()
        if not s or s.lower() in {"none", "nan"}:
            raise ValueError("`zone` обязательно в feature.properties и не может быть пустым.")
        return s


class BlockFeature(Feature[Polygon, BlockProperties]):
    """GeoJSON Feature representing an urban block (Polygon)."""

    pass


class BlockFeatureCollection(FeatureCollection[BlockFeature]):
    """GeoJSON FeatureCollection of block polygons."""

    pass


class ScenarioBody(BaseModel):
    targets_by_zone: Optional[Dict[str, Dict[str, float]]] = Field(
        default={
            "la_target": {
                "residential": 20000,
                "business": 10000,
                "industrial": 0,
                "transport": 0,
                "special": 0,
                "agriculture": 5000,
                "recreation": 0
            },
            "floors_avg": {
                "residential": 12,
                "business": 7,
                "industrial": 5,
                "transport": 1,
                "special": 3,
                "agriculture": 3,
                "recreation": 1
            }
        },
        description="Sum of living area and mean of floors count for functional zone types",
        json_schema_extra={
            "examples": [
                {
                    "la_target": {"residential": 20000, "business": 6000, "industrial": 0},
                    "floors_avg": {"residential": 12, "business": 7, "industrial": 5},
                }
            ]
        }
    )
<<<<<<< HEAD
    inference_parameters: Optional[Dict[str, Any]] = Field(
        default=None,
=======

    params: Optional[Dict[str, Any]] = Field(
        default={
            "knn": 8,
            "e_thr": 0.8,
            "il_thr": 0.5,
            "sv1_thr": 0.5,
            "slots": 5000
        },
>>>>>>> bf1c9850
        description="Inference hyperparameters",
        json_schema_extra={
            "examples": [
                {
                    "knn": 8,
                    "e_thr": 0.8,
                    "il_thr": 0.5,
                    "sv1_thr": 0.5,
                    "slots": 5000
                }
            ]
        }
    )
    generation_parameters: Optional[Dict[str, Any]] = Field(
        default=None,
        description="Generation parameters, override base ones",
        json_schema_extra={ "examples": [ { "cell_size_m": 10 }] }
    )


class TerritoryRequest(BaseModel):
    blocks: BlockFeatureCollection = Field(
        ...,
        description=(
            "GeoJSON FeatureCollection of blocks. "
            "Each Feature must include `properties.zone`."
        ),
        json_schema_extra={"examples": [EXAMPLE_BLOCKS]},
    )

    targets_by_zone: Dict[str, Dict[str, float]] = Field(
        default=None,
        description=(
            "Target indicators by zone, e.g. "
            "{'residential': {'la': 20000, 'floors_avg': 12}}"
        ),
        json_schema_extra={
            "examples": [
                {
                    "la_target": {
                        "residential": 20000,
                        "business": 6000,
                        "industrial": 0,
                    },
                    "floors_avg": {
                        "residential": 12,
                        "business": 7,
                        "industrial": 5,
                    },
                }
            ]
        },
    )

    inference_parameters: Dict[str, Any] = Field(
        default=None,
        description="Inference hyperparameters",
        json_schema_extra={
            "examples": [
                {
                    "knn": 8,
                    "e_thr": 0.8,
                    "il_thr": 0.5,
                    "sv1_thr": 0.5,
                    "slots": 5000,
                }
            ]
        },
    )

    generation_parameters: Optional[Dict[str, Any]] = Field(
        default=None,
        description="Generation parameters, override base ones",
        json_schema_extra={ "examples": [ { "cell_size_m": 10 }] }
    )

    @model_validator(mode="after")
    def _ensure_polygons(self):
        for feature in self.blocks.features:
            if getattr(feature, "geometry", None) is None or feature.geometry.type != "Polygon":
                raise ValueError(
                    "Each Feature in `blocks` must have geometry of type Polygon"
                )
        return self


PIPELINE_EXAMPLE = {
    "blocks": EXAMPLE_BLOCKS,
    "targets_by_zone": {
        "residential": {"la": 20000, "floors_avg": 12},
        "business": {"la": 6000, "floors_avg": 7},
        "industrial": {"la": 0, "floors_avg": 5},
    },
    "params": {
        "infer_knn": 8,
        "infer_e_thr": 0.8,
        "infer_il_thr": 0.5,
        "infer_sv1_thr": 0.5,
        "infer_slots": 5000,
    },
}


class BuildingFeatureCollection(BaseModel):
    type: str = Field(...)
    features: list = Field(..., description="List of building features, service optional (else - null)")

    model_config = {
        "json_schema_extra": {
            "examples": [
                {
                    "type": "FeatureCollection",
                    "features": [
                        {
                            "id": "0",
                            "type": "Feature",
                            "properties": {
                                "living_area": 10636.33,
                                "floors_count": 7,
                                "service": [{"school": 350}]
                            },
                            "geometry": {
                                "type": "Polygon",
                                "coordinates": [
                                    [
                                        [31.03664649794203, 59.920231764344585],
                                        [31.04196685516627, 59.920231764344585],
                                        [31.04196685516627, 59.922346520462526],
                                        [31.03664649794203, 59.922346520462526],
                                        [31.03664649794203, 59.920231764344585]
                                    ]
                                ]
                            },
                        }
                    ],
                }
            ]
        }
    }

__all__ = [
    "BlockFeatureCollection",
    "TerritoryRequest",
    "PIPELINE_EXAMPLE",
    "ScenarioRequest",
    "BuildingFeatureCollection"
]<|MERGE_RESOLUTION|>--- conflicted
+++ resolved
@@ -74,10 +74,6 @@
             ]
         }
     )
-<<<<<<< HEAD
-    inference_parameters: Optional[Dict[str, Any]] = Field(
-        default=None,
-=======
 
     params: Optional[Dict[str, Any]] = Field(
         default={
@@ -87,7 +83,6 @@
             "sv1_thr": 0.5,
             "slots": 5000
         },
->>>>>>> bf1c9850
         description="Inference hyperparameters",
         json_schema_extra={
             "examples": [
